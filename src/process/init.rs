--- conflicted
+++ resolved
@@ -109,28 +109,13 @@
 pub fn container_init(args: ContainerInitArgs) -> Result<()> {
     let command = &args.syscall;
     let spec = &args.spec;
-<<<<<<< HEAD
     let linux = spec.linux.as_ref().context("no linux in spec")?;
-    let namespaces = Namespaces::from(&linux.namespaces);
+
     // need to create the notify socket before we pivot root, since the unix
     // domain socket used here is outside of the rootfs of container
     let mut notify_socket: NotifyListener = NotifyListener::new(&args.notify_path)?;
     let proc = spec.process.as_ref().context("no process in spec")?;
-    let mut envs: Vec<String> = proc.env.clone();
-=======
-    let linux = &spec.linux.as_ref().context("no linux in spec")?;
-    let namespaces: Namespaces = linux
-        .namespaces
-        .as_ref()
-        .context("no namepsaces in linux spec")?
-        .clone()
-        .into();
-    // need to create the notify socket before we pivot root, since the unix
-    // domain socket used here is outside of the rootfs of container
-    let mut notify_socket: NotifyListener = NotifyListener::new(&args.notify_path)?;
-    let proc = &spec.process.as_ref().context("no process in spec")?;
     let mut envs: Vec<String> = proc.env.as_ref().unwrap_or(&vec![]).clone();
->>>>>>> 780f75ce
     let rootfs = &args.rootfs;
     let mut child = args.child;
 
@@ -175,7 +160,15 @@
     }
 
     // join existing namespaces
-    namespaces.apply_setns()?;
+    let bind_service = if let Some(ns) = linux.namespaces.as_ref() {
+        let namespaces = Namespaces::from(ns);
+        namespaces.apply_setns()?;
+        namespaces
+            .clone_flags
+            .contains(sched::CloneFlags::CLONE_NEWUSER)
+    } else {
+        false
+    };
 
     if let Some(hostname) = spec.hostname.as_ref() {
         command.set_hostname(hostname)?;
@@ -186,14 +179,8 @@
     }
 
     if args.init {
-        rootfs::prepare_rootfs(
-            spec,
-            rootfs,
-            namespaces
-                .clone_flags
-                .contains(sched::CloneFlags::CLONE_NEWUSER),
-        )
-        .with_context(|| "Failed to prepare rootfs")?;
+        rootfs::prepare_rootfs(spec, rootfs, bind_service)
+            .with_context(|| "Failed to prepare rootfs")?;
 
         // change the root of filesystem of the process to the rootfs
         command
