--- conflicted
+++ resolved
@@ -16,11 +16,6 @@
     notify_socket::NotifyListener,
     process::child,
     rootfs,
-<<<<<<< HEAD
-    rootless::Rootless,
-=======
-    stdio::FileDescriptor,
->>>>>>> f293c010
     syscall::{linux::LinuxSyscall, Syscall},
     tty, utils,
 };
