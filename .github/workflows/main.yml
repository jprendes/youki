on:
  push:
    branches:
      - main
  pull_request:
    branches:
      - main

jobs:
  tests:
    runs-on: ubuntu-latest
    steps:
      - uses: actions/checkout@v2
      - uses: actions/cache@v2
        with:
          path: |
            ~/.cargo/bin/
            ~/.cargo/registry/index/
            ~/.cargo/registry/cache/
            ~/.cargo/git/db/
            target/
          key: ${{ runner.os }}-cargo-${{ hashFiles('**/Cargo.lock') }}
      - run: rustup component add clippy
      - run: sudo apt-get -y update
      - run: sudo apt-get install -y pkg-config libsystemd-dev libdbus-glib-1-dev
      - uses: actions-rs/clippy-check@v1
        with:
          token: ${{ secrets.GITHUB_TOKEN }}
          args: --all-features
      - name: Build
        run: ./build.sh
      - name: Run tests
        run: cargo test
  integration_tests:
    runs-on: ubuntu-latest
    steps:
      - uses: actions/checkout@v2
        with:
          submodules: recursive
      - uses: actions/cache@v2
        with:
          path: |
            ~/.cargo/bin/
            ~/.cargo/registry/index/
            ~/.cargo/registry/cache/
            ~/.cargo/git/db/
            target/
          key: ${{ runner.os }}-cargo-${{ hashFiles('**/Cargo.lock') }}
      - uses: actions-rs/toolchain@v1
        with:
          toolchain: stable
<<<<<<< HEAD
=======
      - run: sudo apt-get -y update
      - run: sudo apt-get install -y pkg-config libsystemd-dev libdbus-glib-1-dev
      - run: cargo install cargo-when
>>>>>>> 7578bac5
      - name: Build
        run: ./build.sh
      - uses: actions/setup-go@v2
        with:
          go-version: "1.11.0"
      - name: Run intetgration tests
        run: ./integration_test.sh<|MERGE_RESOLUTION|>--- conflicted
+++ resolved
@@ -49,12 +49,8 @@
       - uses: actions-rs/toolchain@v1
         with:
           toolchain: stable
-<<<<<<< HEAD
-=======
       - run: sudo apt-get -y update
       - run: sudo apt-get install -y pkg-config libsystemd-dev libdbus-glib-1-dev
-      - run: cargo install cargo-when
->>>>>>> 7578bac5
       - name: Build
         run: ./build.sh
       - uses: actions/setup-go@v2
