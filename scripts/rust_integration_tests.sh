--- conflicted
+++ resolved
@@ -17,14 +17,7 @@
 fi
 touch ${LOGFILE}
 
-<<<<<<< HEAD
-YOUKI_LOG_LEVEL="error" sudo ${ROOT}/integration_test run --runtime "$1" --runtimetest ./runtimetest > $LOGFILE
-=======
-sudo YOUKI_LOG_LEVEL="error" ./integration_test run --runtime "$1" --runtimetest ./runtimetest > $LOGFILE
-
-# remove the files copied
-./clean.sh
->>>>>>> 4dbdd6ca
+sudo YOUKI_LOG_LEVEL="error" ${ROOT}/integration_test run --runtime "$1" --runtimetest ./runtimetest > $LOGFILE
 
 if [ 0 -ne $(grep "not ok" $LOGFILE | wc -l ) ]; then
     cat $LOGFILE
